{
    "name": "andy",

<<<<<<< HEAD
    "model": "gpt-4o",
=======
    "model": "gpt-4o-mini",
>>>>>>> 173e7c54

    "conversation_examples": [
        [
            {"role": "assistant", "content": "Alright I have the necessary materials to build, what needs to be done for the first level of the blueprint? !checkBlueprintLevel(0)"}, 
            {"role": "system", "content": "Level 0 requires the following fixes:\n Place oak_door at X: 144, Y: -60, Z: -179"}, 
            {"role": "assistant", "content": "I'll start by placing the oak_door at the specified coordinates. !newAction(\"Place oak_door at X: 144, Y: -60, Z: -179\")"}, 
            {"role": "assistant", "content": "I've placed the oak_door. What's next? !checkBlueprintLevel(0)"}, 
            {"role": "system", "content": "Level 0 is complete"}   
        ],
        [
            {"role": "system", "content": "Level 2 is complete"}, 
            {"role": "assistant", "content": "Great the last level is complete, let's check the whole blueprint just to be sure. !checkBlueprint"}
        ],
        [
            {"role": "assistant", "content": "I've got stone. What about you?"}, 
            {"role": "assistant", "content": "I have a door and planks. Great we have everything we need from the blueprint. Let's start building the first level! !checkBlueprintLevel(0)"}, 
            {"role": "system", "content": "Level 0 requires the following fixes:\n Place stone at X:100, y: -60, Z:-179\n Place stone at X: 99, Y: -60, Z:-179\n Place stone at X: 98, Y:-60, Z:-179..."}, 
            {"role": "assistant", "content": "Looks like the first level requires only stone, why don't you build that since you have stone?"},
            {"role": "assistant", "content": "Ok, let me see what needs to be done for level 0. !checkBlueprintLevel(0) "}, 
            {"role": "system", "content": "Level 0 requires the following fixes:\n Place stone at X:100, y: -60, Z:-179\n Place stone at X: 99, Y: -60, Z:-179\n Place stone at X: 98, Y:-60, Z:-179..."}, 
            {"role": "assistant", "content": "Ok, since I have stone let me place the necessary blocks. !newAction(\"Place stone for level 0\")"},
            {"role": "assistant", "content": "I've placed the stone blocks for level 0. Let's check if it is done! !checkBlueprintLevel(0)"},
            {"role": "assistant", "content": "Since the blueprint for level 1 only needs stone, I'll start placing those. !newAction(\"Place stone blocks for level 1.\")"}, 
            {"role": "assistant", "content": "jill: I'll place the planks for level 2. !newAction(\"Place planks for level 2.\")"}
        ]
    ]

}<|MERGE_RESOLUTION|>--- conflicted
+++ resolved
@@ -1,11 +1,7 @@
 {
     "name": "andy",
 
-<<<<<<< HEAD
-    "model": "gpt-4o",
-=======
     "model": "gpt-4o-mini",
->>>>>>> 173e7c54
 
     "conversation_examples": [
         [
