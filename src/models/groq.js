--- conflicted
+++ resolved
@@ -1,18 +1,6 @@
 import Groq from 'groq-sdk'
 import { getKey } from '../utils/keys.js';
 
-<<<<<<< HEAD
-// Umbrella class for Mixtral, LLama, Gemma...
-export class GroqCloudAPI {
-
-  constructor(model_name, url, params) {
-    this.model_name = model_name;
-    this.url = url;
-    this.params = params || {};
-    // Groq Cloud does not support custom URLs; warn if provided
-    if (this.url) {
-      console.warn("Groq Cloud has no implementation for custom URLs. Ignoring provided URL.");
-=======
 // THIS API IS NOT TO BE CONFUSED WITH GROK!
 // Go to grok.js for that. :)
 
@@ -35,136 +23,83 @@
             console.warn("Groq Cloud has no implementation for custom URLs. Ignoring provided URL.");
 
         this.groq = new Groq({ apiKey: getKey('GROQCLOUD_API_KEY') });
->>>>>>> 5c3efb87
+
 
     }
-    this.groq = new Groq({ apiKey: getKey('GROQCLOUD_API_KEY') });
+
+ async sendRequest(turns, systemMessage, stop_seq = null) {
+  // Variables for DeepSeek-R1 models
+  const maxAttempts = 5;
+  let attempt = 0;
+  let finalRes = null;
+  let res = null;
+
+  // Construct messages array
+  let messages = [{"role": "system", "content": systemMessage}].concat(turns);
+
+  while (attempt < maxAttempts) {
+    attempt++;
+
+    // These variables look odd, but they're for the future.
+    let raw_res = null;
+    let tool_calls = null;
+
+    try {
+      console.log("Awaiting Groq response...");
+
+      // Handle deprecated max_tokens parameter
+      if (this.params.max_tokens) {
+        console.warn("GROQCLOUD WARNING: A profile is using `max_tokens`. This is deprecated. Please move to `max_completion_tokens`.");
+        this.params.max_completion_tokens = this.params.max_tokens;
+        delete this.params.max_tokens;
+      }
+
+      if (!this.params.max_completion_tokens) {
+        this.params.max_completion_tokens = 8000; // Set it lower.
+      }
+
+      let completion = await this.groq.chat.completions.create({
+        "messages": messages,
+        "model": this.model_name || "llama-3.3-70b-versatile",
+        "stream": false,
+        "stop": stop_seq,
+        ...(this.params || {})
+      });
+
+      raw_res = completion.choices[0].message;
+      res = raw_res.content;
+    } catch (err) {
+      console.log(err);
+      res = "My brain just kinda stopped working. Try again.";
+    }
+
+    // Check for <think> tag issues
+    const hasOpenTag = res.includes("<think>");
+    const hasCloseTag = res.includes("</think>");
+
+    // If a partial <think> block is detected, log a warning and retry
+    if (hasOpenTag && !hasCloseTag) {
+      console.warn("Partial <think> block detected. Re-generating Groq request...");
+      continue; // This will skip the rest of the loop and try again
+    }
+
+    // If only the closing tag is present, prepend an opening tag
+    if (hasCloseTag && !hasOpenTag) {
+      res = '<think>' + res;
+    }
+    
+    // Remove the complete <think> block (and any content inside) from the response
+    res = res.replace(/<think>[\s\S]*?<\/think>/g, '').trim();
+
+    finalRes = res;
+    break; // Exit the loop once a valid response is obtained
   }
 
-  async sendRequest(turns, systemMessage, stop_seq = null) {
-    const maxAttempts = 5;
-    let attempt = 0;
-    let finalRes = null;
-    const messages = [{ role: "system", content: systemMessage }].concat(turns);
-
-    while (attempt < maxAttempts) {
-      attempt++;
-      let res = null;
-      try {
-        console.log(`Awaiting Groq response... (model: ${this.model_name || "mixtral-8x7b-32768"}, attempt: ${attempt})`);
-        if (!this.params.max_tokens) {
-          this.params.max_tokens = 16384;
-        }
-        // Create the streaming chat completion request
-        const completion = await this.groq.chat.completions.create({
-          messages: messages,
-          model: this.model_name || "mixtral-8x7b-32768",
-          stream: true,
-          stop: stop_seq,
-          ...(this.params || {})
-        });
-
-<<<<<<< HEAD
-=======
-    async sendRequest(turns, systemMessage, stop_seq=null) {
-
-        let messages = [{"role": "system", "content": systemMessage}].concat(turns); // The standard for GroqCloud is just appending to a messages array starting with the system prompt, but
-                                                                                     // this is perfectly acceptable too, and I recommend it. 
-                                                                                     // I still feel as though I should note it for any future revisions of MindCraft, though.
-
-        // These variables look odd, but they're for the future. Please keep them intact.
-        let raw_res = null;
-        let res = null;
-        let tool_calls = null;
-
-        try {
-
-            console.log("Awaiting Groq response...");
-
-            if (this.params.max_tokens) {
-
-                console.warn("GROQCLOUD WARNING: A profile is using `max_tokens`. This is deprecated. Please move to `max_completion_tokens`.");
-                this.params.max_completion_tokens = this.params.max_tokens;
-                delete this.params.max_tokens;
-
-            }
-
-            if (!this.params.max_completion_tokens) {
-
-                this.params.max_completion_tokens = 8000; // Set it lower. This is a common theme.
-
-            }
-
-            let completion = await this.groq.chat.completions.create({
-                "messages": messages,
-                "model": this.model_name || "llama-3.3-70b-versatile",
-                "stream": false,
-                "stop": stop_seq,
-                ...(this.params || {})
-            });
-
-            raw_res = completion.choices[0].message;
-            res = raw_res.content;
->>>>>>> 5c3efb87
-
-        let temp_res = "";
-        // Aggregate streamed chunks into a full response
-        for await (const chunk of completion) {
-          temp_res += chunk.choices[0]?.delta?.content || '';
-        }
-<<<<<<< HEAD
-        res = temp_res;
-      } catch (err) {
-        console.log(err);
-        res = "My brain just kinda stopped working. Try again.";
-      }
-
-      // If the model name includes "deepseek-r1", handle the <think> tags
-        const hasOpenTag = res.includes("<think>");
-        const hasCloseTag = res.includes("</think>");
-
-        // If a partial <think> block is detected, log a warning and retry
-        if (hasOpenTag && !hasCloseTag) {
-          console.warn("Partial <think> block detected. Re-generating Groq request...");
-          continue;
-        }
-
-        // If only the closing tag is present, prepend an opening tag
-        if (hasCloseTag && !hasOpenTag) {
-          res = '<think>' + res;
-        }
-        // Remove the complete <think> block (and any content inside) from the response
-        res = res.replace(/<think>[\s\S]*?<\/think>/g, '').trim();
-
-      finalRes = res;
-      break; // Exit the loop once a valid response is obtained
-    }
-
-    if (finalRes == null) {
-      console.warn("Could not obtain a valid <think> block or normal response after max attempts.");
-      finalRes = "I thought too hard, sorry, try again.";
-=======
-
-        catch(err) {
-
-            console.log(err);
-            res = "My brain just kinda stopped working. Try again.";
-
-        }
-
-        return res;
-    }
-
-    async embed(_) {
-        throw new Error('Embeddings are not supported by Groq.');
->>>>>>> 5c3efb87
-    }
-    finalRes = finalRes.replace(/<\|separator\|>/g, '*no response*');
-
-    return finalRes;
+  if (finalRes == null) {
+    console.warn("Could not obtain a valid <think> block or normal response after max attempts.");
+    finalRes = "I thought too hard, sorry, try again.";
   }
 
-  async embed(text) {
-    console.log("There is no support for embeddings in Groq support. However, the following text was provided: " + text);
-  }
+  finalRes = finalRes.replace(/<\|separator\|>/g, '*no response*');
+  return finalRes;
 }