import { readFileSync } from 'fs';
import { executeCommand } from './commands/index.js';
import { getPosition } from './library/world.js';
import settings from '../../settings.js';
<<<<<<< HEAD
import { Vec3 } from 'vec3';
import { ConstructionTaskValidator, Blueprint } from './construction_tasks.js';
import {autoBuild, autoDelete} from "../../test/test_blueprint_layout.js";

//todo: modify validator code to return an object with valid and score -> do more testing hahah
//todo: figure out how to log these things to the same place as bots/histories
export class CraftTaskValidator {
    constructor(data, agent) {
        this.target = data.target;
        this.number_of_target = data.number_of_target;
        this.agent = agent;
=======
import { CookingTaskInitiator } from './task_types/cooking_tasks.js';

/**
 * Validates the presence of required items in an agent's inventory
 * @param {Object} data - Task data containing target and quantity information
 * @param {Object} agent - Agent object with bot inventory
 * @returns {Object} Validation result with success status and missing items
 */
function checkItemPresence(data, agent) {
    // Helper function to check if target is a dictionary with quantities
    function isTargetDictionaryWithQuantities(target) {
        return typeof target === 'object' && 
               !Array.isArray(target) && 
               target !== null &&
               Object.values(target).every(value => typeof value === 'number');
    }

    // Convert any target format into a standardized dictionary
    function normalizeTargets(target) {
        if (typeof target === 'string') {
            // Single target case
            return { [target]: 1 };
        } else if (Array.isArray(target)) {
            // Array case - convert to dictionary with default quantity 1
            return target.reduce((acc, item) => {
                acc[item] = 1;
                return acc;
            }, {});
        } else if (typeof target === 'object' && target !== null) {
            // Already a dictionary - return as is
            return target;
        }
        throw new Error('Invalid target format');
    }

    // Normalize quantities to match target format
    function normalizeQuantities(targets, quantities) {
        if (quantities === undefined) {
            // If no quantities specified, default to 1 for each target
            return Object.keys(targets).reduce((acc, key) => {
                acc[key] = 1;
                return acc;
            }, {});
        } else if (typeof quantities === 'number') {
            // If single number provided, apply to all targets
            return Object.keys(targets).reduce((acc, key) => {
                acc[key] = quantities;
                return acc;
            }, {});
        } else if (typeof quantities === 'object' && quantities !== null) {
            // If quantities dictionary provided, use it directly
            return quantities;
        }
        throw new Error('Invalid number_of_target format');
>>>>>>> 44fc1b46
    }

    try {
        // First normalize targets to always have a consistent format
        const targets = normalizeTargets(data.target);
        
        // Determine the required quantities
        const requiredQuantities = isTargetDictionaryWithQuantities(data.target) 
            ? data.target 
            : normalizeQuantities(targets, data.number_of_target);

        // Count items in inventory
        const inventoryCount = {};
        agent.bot.inventory.slots.forEach((slot) => {
            if (slot) {
                const itemName = slot.name.toLowerCase();
                inventoryCount[itemName] = (inventoryCount[itemName] || 0) + slot.count;
            }
        });

        // Check if all required items are present in sufficient quantities
        const missingItems = [];
        let allTargetsMet = true;

        for (const [item, requiredCount] of Object.entries(requiredQuantities)) {
            const itemName = item.toLowerCase();
            const currentCount = inventoryCount[itemName] || 0;
            
            if (currentCount < requiredCount) {
                allTargetsMet = false;
                missingItems.push({
                    item: itemName,
                    required: requiredCount,
                    current: currentCount,
                    missing: requiredCount - currentCount
                });
            }
        }

        return {
            success: allTargetsMet,
            missingItems: missingItems
        };

    } catch (error) {
        console.error('Error checking item presence:', error);
        return {
            success: false,
            missingItems: [],
            error: error.message
        };
    }
}

export class Task {
    constructor(agent, task_path, task_id) {
        this.agent = agent;
        this.data = null;
        this.taskTimeout = 300;
        this.taskStartTime = Date.now();
        this.validator = null;
        this.reset_function = null;
        this.blocked_actions = [];
        this.task_id = task_id;
        if (task_path && task_id) {
            this.data = this.loadTask(task_path, task_id);
            this.task_type = this.data.type;
            if (this.task_type === 'construction' && this.data.blueprint) {
                this.blueprint = new Blueprint(this.data.blueprint);
                this.goal = this.data.goal + ' \n' + this.blueprint.explain() + " \n" + "make sure to place the lower levels of the blueprint first";
                this.conversation = this.data.conversation + ' \n' + this.blueprint.explain();
            } else {
                this.goal = this.data.goal;
                this.conversation = this.data.conversation;
            }
            this.taskTimeout = this.data.timeout || 300;
            this.taskStartTime = Date.now();
<<<<<<< HEAD

            if (this.task_type === 'construction') {
                this.validator = new ConstructionTaskValidator(this.data, this.agent);
            } else if (this.task_type === 'techtree') {
                this.validator = new CraftTaskValidator(this.data, this.agent);
            }
            this.blocked_actions = this.data.blocked_actions || [];
=======
            this.task_type = this.data.type;
            
            // Set validator based on task_type
            if (this.task_type === 'cooking' || this.task_type === 'techtree') {
                this.validator = () => {
                    const result = checkItemPresence(this.data, this.agent);
                    return result.success;
                };
            } else {
                this.validator = null;
            }

>>>>>>> 44fc1b46
            if (this.data.blocked_actions) {
                this.blocked_actions = this.data.blocked_actions[this.agent.count_id.toString()] || [];
            } else {
                this.blocked_actions = [];
            }
            this.restrict_to_inventory = !!this.data.restrict_to_inventory;
            if (this.data.goal)
                this.blocked_actions.push('!endGoal');
            if (this.conversation)
                this.blocked_actions.push('!endConversation');
            console.log('Task loaded:', this.data);
        }
        
        this.name = this.agent.name;
        this.available_agents = settings.profiles.map((p) => JSON.parse(readFileSync(p, 'utf8')).name);
    }

    getAgentGoal() {
        if (!this.data || !this.data.goal) {
            return null;
        }

        let add_string = '';

        if (this.task_type === 'cooking') {
            add_string = '\nIn the end, all the food should be given to Andy.';
        }

        // If goal is a string, all agents share the same goal
        if (typeof this.data.goal === 'string') {
            return this.data.goal + add_string;
        }

        // If goal is an object, get the goal for this agent's count_id
        if (typeof this.data.goal === 'object' && this.data.goal !== null) {
            const agentId = this.agent.count_id.toString();
            return (this.data.goal[agentId] || '') + add_string;
        }

        return null;
    }

    loadTask(task_path, task_id) {
        try {
            const tasksFile = readFileSync(task_path, 'utf8');
            const tasks = JSON.parse(tasksFile);
            let task = tasks[task_id];
            console.log('Loaded task:', task);
            if (!task) {
                throw new Error(`Task ${task_id} not found`);
            }
            if ((!task.agent_count || task.agent_count <= 1) && this.agent.count_id > 0) {
                task = null;
            }

            return task;
        } catch (error) {
            console.error('Error loading task:', error);
            process.exit(1);
        }
    }

    isDone() {
        if (this.validator && this.validator())
            return {"message": 'Task successful', "code": 2};

        let other_names = this.available_agents.filter(n => n !== this.name);
        const elapsedTime = (Date.now() - this.taskStartTime) / 1000;

        if (elapsedTime >= 30 && this.available_agents.length !== this.data.agent_count) {
            console.log('No other agents found. Task unsuccessful.');
            return {"message": 'No other agents found', "code": 3};
        }
        
        if (this.taskTimeout) {
            if (elapsedTime >= this.taskTimeout) {
                console.log('Task timeout reached. Task unsuccessful.');
                return {"message": 'Task timeout reached', "code": 4};
            }
        }
        return false;
    }

<<<<<<< HEAD


    initBotTask = async () => {
        if (this.data === null)
            return;
        let bot = this.agent.bot;
        let name = this.agent.name;

        bot.chat(`/clear ${name}`);
        console.log(`Cleared ${name}'s inventory.`);
=======
    async initBotTask() {
        await this.agent.bot.chat(`/clear ${this.name}`);
        console.log(`Cleared ${this.name}'s inventory.`);
>>>>>>> 44fc1b46

        //wait for a bit so inventory is cleared
        await new Promise((resolve) => setTimeout(resolve, 500));

        if (this.data === null)
            return;
        
        if (this.task_type === 'cooking') {
            this.initiator = new CookingTaskInitiator(this.data, this.agent);
        } else {
            this.initiator = null;
        }

        await this.teleportBots();

        //wait for a bit so bots are teleported
        await new Promise((resolve) => setTimeout(resolve, 3000));

        if (this.data.initial_inventory) {
            console.log("Setting inventory...");
            let initialInventory = {};
            
            // Handle multi-agent inventory assignment
            if (this.data.agent_count > 1) {
                initialInventory = this.data.initial_inventory[this.agent.count_id.toString()] || {};
                console.log("Initial inventory for agent", this.agent.count_id, ":", initialInventory);
            } else {
                initialInventory = this.data.initial_inventory;
                console.log("Initial inventory:", initialInventory);
            }

            // Assign inventory items
            for (let key of Object.keys(initialInventory)) {
                const itemName = key.toLowerCase();
                const quantity = initialInventory[key];
                await this.agent.bot.chat(`/give ${this.name} ${itemName} ${quantity}`);
                console.log(`Gave ${this.name} ${quantity} ${itemName}`);
            }

            // Wait briefly for inventory commands to complete
            await new Promise((resolve) => setTimeout(resolve, 500));
        }

        if (this.initiator) {
            await this.initiator.init();
        }

        if (this.data.agent_count && this.data.agent_count > 1) {
            // TODO wait for other bots to join
            await new Promise((resolve) => setTimeout(resolve, 10000));
            if (this.available_agents.length < this.data.agent_count) {
                console.log(`Missing ${this.data.agent_count - this.available_agents.length} bot(s).`);
                this.agent.killAll();
            }
        }

        if (this.data.conversation && this.agent.count_id === 0) {
            let other_name = this.available_agents.filter(n => n !== this.name)[0];
            let waitCount = 0;
            while (other_name === undefined && waitCount < 20) {
                other_name = this.available_agents.filter(n => n !== this.name)[0];
                await new Promise((resolve) => setTimeout(resolve, 1000));
                waitCount++;
            }
            if (other_name === undefined) {
                console.log('No other agents found. Task unsuccessful.');
                this.agent.killAll();
            }
            await executeCommand(this.agent, `!startConversation("${other_name}", "${this.data.conversation}")`);
        }

        const agentGoal = this.getAgentGoal();
        console.log(`Agent goal for agent Id ${this.agent.count_id}: ${agentGoal}`);
        if (agentGoal) {
            console.log(`Setting goal for agent ${this.agent.count_id}: ${agentGoal}`);
            await executeCommand(this.agent, `!goal("${agentGoal}")`);
        }
    }
    
    async teleportBots() {
        console.log('\n\n\n\n\nTeleporting bots');
        function getRandomOffset(range) {
            return Math.floor(Math.random() * (range * 2 + 1)) - range;
        }

        let human_player_name = null;
        let bot = this.agent.bot;
        
        // Finding if there is a human player on the server
        for (const playerName in bot.players) {
            const player = bot.players[playerName];
            if (!this.available_agents.some((n) => n === playerName)) {
                console.log('Found human player:', player.username);
                human_player_name = player.username
                break;
            }
        }

        if (human_player_name) {
            console.log(`Teleporting ${this.name} to human ${human_player_name}`)
            bot.chat(`/tp ${this.name} ${human_player_name}`)
        }
        
        await new Promise((resolve) => setTimeout(resolve, 200));
<<<<<<< HEAD
    
        // now all bots are teleport on top of each other (which kinda looks ugly)
        // Thus, we need to teleport them to random distances to make it look better
    
        /*
        Note : We don't want randomness for construction task as the reference point matters a lot.
        Another reason for no randomness for construction task is because, often times the user would fly in the air,
        then set a random block to dirt and teleport the bot to stand on that block for starting the construction,
        This was done by MaxRobinson in one of the youtube videos.
        */

    
=======

>>>>>>> 44fc1b46
        if (this.data.type !== 'construction') {
            const pos = getPosition(bot);
            const xOffset = getRandomOffset(5);
            const zOffset = getRandomOffset(5);
            bot.chat(`/tp ${this.name} ${Math.floor(pos.x + xOffset)} ${pos.y + 3} ${Math.floor(pos.z + zOffset)}`);
            await new Promise((resolve) => setTimeout(resolve, 200));
        }
<<<<<<< HEAD

        if (this.data.agent_count && this.data.agent_count > 1) {
            // TODO wait for other bots to join
            await new Promise((resolve) => setTimeout(resolve, 10000));
            if (available_agents.length < this.data.agent_count) {
                console.log(`Missing ${this.data.agent_count - available_agents.length} bot(s).`);
                this.agent.killAll();
            }
        }

        if (this.goal) {
            console.log('Setting goal:', this.goal);
            await executeCommand(this.agent, `!goal("${this.goal}")`);
        }
    
        if (this.conversation && this.agent.count_id === 0) {
            let other_name = available_agents.filter(n => n !== name)[0];
            await executeCommand(this.agent, `!startConversation("${other_name}", "${this.conversation}")`);
        }


        if (this.data.type === 'construction'){
            //Ensures construction is cleaned out first. -> relies on cheats which are turned off?
            if (this.blueprint){
                const result = this.blueprint.autoDelete();
                // const result = clearHouse(blueprint)
                const commands = result.commands;
                const nearbyPosition = result.nearbyPosition;
                for (const command of commands) {
                    bot.chat(command);
                }
            }
            else{
                console.log('no construction blueprint?')
            }
        }
    }    
}

export function giveBlueprint(agent, blueprint) {
    let bot = agent.bot;
    let name = agent.name;
    let blueprint_name = blueprint.name;
    let blueprint_count = blueprint.count;
    bot.chat(`/clear ${name}`);
    console.log(`Cleared ${name}'s inventory.`);
    bot.chat(`/give ${name} ${blueprint_name} ${blueprint_count}`);
    console.log(`Gave ${name} ${blueprint_count} ${blueprint_name}(s).`);
}

/**
 * Auto-builds blueprint in minecraft world
 * @param agent
 * @param blueprint must be of the blueprint class
 */
export function buildBlueprint(agent, blueprint){
    let bot = agent.bot
    const result = blueprint.autoBuild();
    // const result = clearHouse(blueprint)
    const commands = result.commands;
    const nearbyPosition = result.nearbyPosition;
    for (const command of commands) {
        bot.chat(command);
    }
}


/**
 * auto-deletes a built blueprint
 * @param agent
 * @param blueprint must be of the blueprint class
 */
export function deleteBlueprint(agent, blueprint){
    let bot = agent.bot
    const result = blueprint.autoDelete()
    const commands = result.commands;
    const nearbyPosition = result.nearbyPosition;
    for (const command of commands) {
        bot.chat(command);
=======
>>>>>>> 44fc1b46
    }
}<|MERGE_RESOLUTION|>--- conflicted
+++ resolved
@@ -2,20 +2,19 @@
 import { executeCommand } from './commands/index.js';
 import { getPosition } from './library/world.js';
 import settings from '../../settings.js';
-<<<<<<< HEAD
 import { Vec3 } from 'vec3';
 import { ConstructionTaskValidator, Blueprint } from './construction_tasks.js';
 import {autoBuild, autoDelete} from "../../test/test_blueprint_layout.js";
+import { CookingTaskInitiator } from './task_types/cooking_tasks.js';
 
 //todo: modify validator code to return an object with valid and score -> do more testing hahah
 //todo: figure out how to log these things to the same place as bots/histories
-export class CraftTaskValidator {
-    constructor(data, agent) {
-        this.target = data.target;
-        this.number_of_target = data.number_of_target;
-        this.agent = agent;
-=======
-import { CookingTaskInitiator } from './task_types/cooking_tasks.js';
+// export class CraftTaskValidator {
+//     constructor(data, agent) {
+//         this.target = data.target;
+//         this.number_of_target = data.number_of_target;
+//         this.agent = agent;
+
 
 /**
  * Validates the presence of required items in an agent's inventory
@@ -69,7 +68,6 @@
             return quantities;
         }
         throw new Error('Invalid number_of_target format');
->>>>>>> 44fc1b46
     }
 
     try {
@@ -120,6 +118,20 @@
             success: false,
             missingItems: [],
             error: error.message
+        };
+    }
+}
+
+class CookingCraftingTaskValidator {
+    constructor(data, agent) {
+        this.data = data;
+        this.agent = agent;
+    } 
+    validate() {
+        const result = checkItemPresence(this.data, this.agent);
+        return {
+            "valid": result.success, 
+            "score": result.success ? 1 : 0,
         };
     }
 }
@@ -147,28 +159,16 @@
             }
             this.taskTimeout = this.data.timeout || 300;
             this.taskStartTime = Date.now();
-<<<<<<< HEAD
 
             if (this.task_type === 'construction') {
                 this.validator = new ConstructionTaskValidator(this.data, this.agent);
-            } else if (this.task_type === 'techtree') {
-                this.validator = new CraftTaskValidator(this.data, this.agent);
-            }
-            this.blocked_actions = this.data.blocked_actions || [];
-=======
-            this.task_type = this.data.type;
-            
-            // Set validator based on task_type
-            if (this.task_type === 'cooking' || this.task_type === 'techtree') {
-                this.validator = () => {
-                    const result = checkItemPresence(this.data, this.agent);
-                    return result.success;
-                };
+            } else if (this.task_type === 'cooking' || this.task_type === 'techtree') {
+                this.validator = new CookingCraftingTaskValidator(this.data, this.agent);
             } else {
                 this.validator = null;
             }
 
->>>>>>> 44fc1b46
+            
             if (this.data.blocked_actions) {
                 this.blocked_actions = this.data.blocked_actions[this.agent.count_id.toString()] || [];
             } else {
@@ -232,42 +232,37 @@
     }
 
     isDone() {
-        if (this.validator && this.validator())
-            return {"message": 'Task successful', "code": 2};
-
+        let res = null;
+        if (this.validator)
+            res = this.validator.validate();
+        if (res && res.valid) {
+            return {"message": 'Task successful', "score": res.score};
+        }
         let other_names = this.available_agents.filter(n => n !== this.name);
         const elapsedTime = (Date.now() - this.taskStartTime) / 1000;
 
         if (elapsedTime >= 30 && this.available_agents.length !== this.data.agent_count) {
             console.log('No other agents found. Task unsuccessful.');
-            return {"message": 'No other agents found', "code": 3};
+            return {"message": 'No other agents found', "score": 0};
         }
         
         if (this.taskTimeout) {
             if (elapsedTime >= this.taskTimeout) {
                 console.log('Task timeout reached. Task unsuccessful.');
-                return {"message": 'Task timeout reached', "code": 4};
+                if (res) {
+                    return {"message": 'Task timeout reached', "score": res.score};
+                } else {
+                    return {"message": 'Task timeout reached', "score": 0};
+                }
+                
             }
         }
         return false;
     }
 
-<<<<<<< HEAD
-
-
-    initBotTask = async () => {
-        if (this.data === null)
-            return;
-        let bot = this.agent.bot;
-        let name = this.agent.name;
-
-        bot.chat(`/clear ${name}`);
-        console.log(`Cleared ${name}'s inventory.`);
-=======
     async initBotTask() {
         await this.agent.bot.chat(`/clear ${this.name}`);
         console.log(`Cleared ${this.name}'s inventory.`);
->>>>>>> 44fc1b46
 
         //wait for a bit so inventory is cleared
         await new Promise((resolve) => setTimeout(resolve, 500));
@@ -372,7 +367,6 @@
         }
         
         await new Promise((resolve) => setTimeout(resolve, 200));
-<<<<<<< HEAD
     
         // now all bots are teleport on top of each other (which kinda looks ugly)
         // Thus, we need to teleport them to random distances to make it look better
@@ -385,9 +379,7 @@
         */
 
     
-=======
-
->>>>>>> 44fc1b46
+
         if (this.data.type !== 'construction') {
             const pos = getPosition(bot);
             const xOffset = getRandomOffset(5);
@@ -395,25 +387,14 @@
             bot.chat(`/tp ${this.name} ${Math.floor(pos.x + xOffset)} ${pos.y + 3} ${Math.floor(pos.z + zOffset)}`);
             await new Promise((resolve) => setTimeout(resolve, 200));
         }
-<<<<<<< HEAD
 
         if (this.data.agent_count && this.data.agent_count > 1) {
             // TODO wait for other bots to join
             await new Promise((resolve) => setTimeout(resolve, 10000));
-            if (available_agents.length < this.data.agent_count) {
-                console.log(`Missing ${this.data.agent_count - available_agents.length} bot(s).`);
+            if (this.available_agents.length < this.data.agent_count) {
+                console.log(`Missing ${this.data.agent_count - this.available_agents.length} bot(s).`);
                 this.agent.killAll();
             }
-        }
-
-        if (this.goal) {
-            console.log('Setting goal:', this.goal);
-            await executeCommand(this.agent, `!goal("${this.goal}")`);
-        }
-    
-        if (this.conversation && this.agent.count_id === 0) {
-            let other_name = available_agents.filter(n => n !== name)[0];
-            await executeCommand(this.agent, `!startConversation("${other_name}", "${this.conversation}")`);
         }
 
 
@@ -475,7 +456,5 @@
     const nearbyPosition = result.nearbyPosition;
     for (const command of commands) {
         bot.chat(command);
-=======
->>>>>>> 44fc1b46
     }
 }