export default 
{
    "minecraft_version": "1.20.4", // supports up to 1.21.1
    "host": "127.0.0.1", // or "localhost", "your.ip.address.here"
    "port": 55916,
    "auth": "offline", // or "microsoft"

    // the mindserver manages all agents and hosts the UI
    "host_mindserver": true, // if true, the mindserver will be hosted on this machine. otherwise, specify a public IP address
    "mindserver_host": "localhost",
    "mindserver_port": 8080,
    
    "profiles": [
        "./andy.json",
        // "./profiles/gpt.json",
        // "./profiles/claude.json",
        // "./profiles/gemini.json",
        // "./profiles/llama.json",
        // "./profiles/qwen.json",
        // "./profiles/mistral.json",
        // "./profiles/grok.json",
        // "./profiles/mistral.json",
        // "./profiles/deepseek.json",

        // using more than 1 profile requires you to /msg each bot indivually
    ],
    "load_memory": false, // load memory from previous session
    "init_message": "Respond with hello world and your name", // sends to all on spawn
    "only_chat_with": [], // users that the bots listen to and send general messages to. if empty it will chat publicly
    
    "language": "en", // translate to/from this language. Supports these language names: https://cloud.google.com/translate/docs/languages
    "show_bot_views": false, // show bot's view in browser at localhost:3000, 3001...

    "allow_insecure_coding": false, // allows newAction command and model can write/run code on your computer. enable at own risk
<<<<<<< HEAD
    "code_timeout_mins": 3, // minutes code is allowed to run. -1 for no timeout，set 3.Set 3 min to timely code adjustments
    "relevant_docs_count": 5, // Parameter: -1 = all, 0 = no references, 5 = five references. If exceeding the maximum, all reference documents are returned.
=======
    "code_timeout_mins": -1, // minutes code is allowed to run. -1 for no timeout
>>>>>>> 8e783ba7

    "max_messages": 15, // max number of messages to keep in context
    "num_examples": 2, // number of examples to give to the model
    "max_commands": -1, // max number of commands that can be used in consecutive responses. -1 for no limit
    "verbose_commands": true, // show full command syntax
    "narrate_behavior": true, // chat simple automatic actions ('Picking up item!')
    "chat_bot_messages": true, // publicly chat messages to other bots
}<|MERGE_RESOLUTION|>--- conflicted
+++ resolved
@@ -32,12 +32,8 @@
     "show_bot_views": false, // show bot's view in browser at localhost:3000, 3001...
 
     "allow_insecure_coding": false, // allows newAction command and model can write/run code on your computer. enable at own risk
-<<<<<<< HEAD
-    "code_timeout_mins": 3, // minutes code is allowed to run. -1 for no timeout，set 3.Set 3 min to timely code adjustments
+    "code_timeout_mins": -1, // minutes code is allowed to run. -1 for no timeout
     "relevant_docs_count": 5, // Parameter: -1 = all, 0 = no references, 5 = five references. If exceeding the maximum, all reference documents are returned.
-=======
-    "code_timeout_mins": -1, // minutes code is allowed to run. -1 for no timeout
->>>>>>> 8e783ba7
 
     "max_messages": 15, // max number of messages to keep in context
     "num_examples": 2, // number of examples to give to the model
